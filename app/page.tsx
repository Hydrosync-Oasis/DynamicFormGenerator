"use client";

<<<<<<< HEAD
import React, { useEffect, useState } from 'react';
import { Button, Card, Tag, Space, Divider, Alert } from 'antd';
import { FormModel } from '@/utils';
import { Generator, useDynamicForm } from '../utils/generator';
import * as z from 'zod';
import { responsiveValidationSchema } from './form-config';

export default function ResponsiveValidationDemo() {
  const [currentRule, setCurrentRule] = useState<string>('default');
  const [validationStatus, setValidationStatus] = useState<string>('');
  
  const [model, setModel] = useState(new FormModel(responsiveValidationSchema));
  
  useEffect(() => {
    setModel(new FormModel(responsiveValidationSchema));
  }, [responsiveValidationSchema])
  
  // 创建表单模型
  const form = useDynamicForm(model);

  // 获取要显示的字段路径
  const displayFields = model.getAllLeafPaths();

  // 响应式校验规则演示集合
  const validationRules = {
    default: {
      name: '默认校验',
      description: '使用表单定义时的默认校验规则',
      action: () => {
        // 清除所有响应式校验规则，恢复默认
        model.set(['profile', 'name'], 'validation', undefined);
        model.set(['profile', 'age'], 'validation', undefined);
        model.set(['profile', 'email'], 'validation', undefined);
        model.set(['settings', 'creditLimit'], 'validation', undefined);
      }
    },
    strict: {
      name: '严格模式',
      description: '更严格的校验规则',
      action: () => {
        model.setFieldValidation(['profile', 'name'], 
          z.string().min(3, '姓名至少3个字符').max(10, '姓名不能超过10个字符')
        );
        model.setFieldValidation(['profile', 'age'], 
          z.number().int('年龄必须是整数').min(18, '必须年满18岁').max(65, '年龄不能超过65岁')
        );
        model.setFieldValidation(['profile', 'email'], 
          z.string().email('无效邮箱格式').refine(val => val.includes('@company.com'), {
            message: '只允许公司邮箱(@company.com)'
          })
        );
      }
    },
    dynamic: {
      name: '动态规则',
      description: '根据用户等级动态调整校验规则',
      action: () => {
        const userLevel = model.get(['settings', 'level'], 'value');
        
        if (userLevel === 'vip') {
          model.setFieldValidation(['settings', 'creditLimit'], 
            z.number().min(10000, 'VIP用户信用额度至少10000')
          );
          model.setFieldValidation(['profile', 'name'], 
            z.string().min(2, 'VIP用户姓名至少2个字符').regex(/^[A-Za-z\s]+$/, 'VIP用户姓名只能包含英文字母')
          );
        } else if (userLevel === 'premium') {
          model.setFieldValidation(['settings', 'creditLimit'], 
            z.number().min(5000, '高级用户信用额度至少5000')
          );
          model.setFieldValidation(['profile', 'name'], 
            z.string().min(2, '姓名至少2个字符')
          );
        } else {
          model.setFieldValidation(['settings', 'creditLimit'], 
            z.number().max(2000, '基础用户信用额度不能超过2000')
          );
          model.setFieldValidation(['profile', 'name'], 
            z.string().min(2, '姓名至少2个字符')
          );
        }
      }
    },
    crossField: {
      name: '跨字段校验',
      description: '年龄和信用额度的关联校验',
      action: () => {
        // 这个规则通过validateFieldsWithEnhancer来实现
        model.setFieldValidation(['profile', 'age'], 
          z.number().min(18, '年龄必须大于18岁')
        );
        model.setFieldValidation(['settings', 'creditLimit'], 
          z.number().min(0, '信用额度不能为负数')
        );
      }
    }
  };
=======
import React, { useEffect, useMemo } from "react";
import { Typography, Divider, Card } from "antd";
import { Generator } from "../utils/generator";
import { FormModel, FormSchema } from "../utils/structures";
import { z } from "zod";

const { Title, Paragraph, Text } = Typography;

export default function Page() {
  // 单步骤：一个输入框(逗号分隔IP) + 一个数组字段“machines”，其子字段通过 set(path, "children") 全量生成
  const schema = useMemo<FormSchema>(
    () => ({
      fields: [
        {
          key: "ips",
          label: "机器IP（逗号分隔）",
          control: "input",
          helpTip: "例如：10.0.0.1, 10.0.0.2",
          validate: z.string(),
          defaultValue: "",
        },
        {
          key: "machines",
          label: "机器配置（随 IP 动态生成）",
          isArray: true,
          // 初始无子项；每次根据 ips 全量 set(children)
          childrenFields: [],
        },
      ],
    }),
    []
  );
>>>>>>> b4ac1d1f

  const model = useMemo(() => new FormModel(schema), [schema]);

  useEffect(() => {
    // 当 ips 变化时，重新生成 machines 的所有子字段（不保留旧值，直接全量设置）
    model.registerRule(({ get, set }) => {
      const raw = (get(["ips"]) as string) || "";
      const ips = Array.from(
        new Set(
          raw
            .split(",")
            .map((s) => s.trim())
            .filter(Boolean)
        )
      );

      const osOptions = [
        { label: "Windows", value: "windows" },
        { label: "Linux", value: "linux" },
      ];

      // 构建每个 IP 对应的一组配置（os 下拉 + remark 输入）
      const groups = ips.map((ip) => {
        const osNode: any = {
          key: "os",
          path: ["machines", ip, "os"],
          state: {
            value: "linux",
            visible: true,
            options: osOptions,
            validation: z.string().min(1, "请选择操作系统"),
            disabled: false,
          },
          schemaData: {
            label: `操作系统（${ip}）`,
            control: "select",
            options: osOptions,
          },
          children: [],
        };

        const remarkNode: any = {
          key: "remark",
          path: ["machines", ip, "remark"],
          state: {
            value: "",
            visible: true,
            options: [],
            validation: z.string().optional(),
            disabled: false,
          },
          schemaData: {
            label: `备注（${ip}）`,
            control: "input",
          },
          children: [],
        };

        const groupNode: any = {
          key: ip,
          path: ["machines", ip],
          // 非叶子容器，无 state/schemaData，仅承载子字段
          children: [osNode, remarkNode],
        };

        return groupNode;
      });

      // 全量替换 children（不保留旧值）
      // 注意：规则上下文的 set 仅允许 FieldState 的键，这里需要直接使用 model.set 来设置 children
      model.set(["machines"], "children", groups);
    });

    // 初始化一次
    model.runAllRules();
    // eslint-disable-next-line react-hooks/exhaustive-deps
  }, [model]);

  return (
    <div style={{ padding: 24 }}>
      <Title level={3}>机器配置（基于 IP 动态生成）</Title>
      <Paragraph type="secondary">
        输入逗号分隔的机器 IP，系统会为每个 IP
        生成一组配置字段（操作系统、备注），并通过
        <Text code>set(path, "children")</Text> 全量替换。
      </Paragraph>

      <Card style={{ marginTop: 12 }}>
        <Generator model={model} displayFields={[["ips"], ["machines"]]} />
      </Card>

      <Divider />
      <Text type="secondary">
        提示：下方快照实时反映当前可见字段的 JSON 值。
      </Text>
    </div>
  );
}<|MERGE_RESOLUTION|>--- conflicted
+++ resolved
@@ -1,104 +1,5 @@
 "use client";
 
-<<<<<<< HEAD
-import React, { useEffect, useState } from 'react';
-import { Button, Card, Tag, Space, Divider, Alert } from 'antd';
-import { FormModel } from '@/utils';
-import { Generator, useDynamicForm } from '../utils/generator';
-import * as z from 'zod';
-import { responsiveValidationSchema } from './form-config';
-
-export default function ResponsiveValidationDemo() {
-  const [currentRule, setCurrentRule] = useState<string>('default');
-  const [validationStatus, setValidationStatus] = useState<string>('');
-  
-  const [model, setModel] = useState(new FormModel(responsiveValidationSchema));
-  
-  useEffect(() => {
-    setModel(new FormModel(responsiveValidationSchema));
-  }, [responsiveValidationSchema])
-  
-  // 创建表单模型
-  const form = useDynamicForm(model);
-
-  // 获取要显示的字段路径
-  const displayFields = model.getAllLeafPaths();
-
-  // 响应式校验规则演示集合
-  const validationRules = {
-    default: {
-      name: '默认校验',
-      description: '使用表单定义时的默认校验规则',
-      action: () => {
-        // 清除所有响应式校验规则，恢复默认
-        model.set(['profile', 'name'], 'validation', undefined);
-        model.set(['profile', 'age'], 'validation', undefined);
-        model.set(['profile', 'email'], 'validation', undefined);
-        model.set(['settings', 'creditLimit'], 'validation', undefined);
-      }
-    },
-    strict: {
-      name: '严格模式',
-      description: '更严格的校验规则',
-      action: () => {
-        model.setFieldValidation(['profile', 'name'], 
-          z.string().min(3, '姓名至少3个字符').max(10, '姓名不能超过10个字符')
-        );
-        model.setFieldValidation(['profile', 'age'], 
-          z.number().int('年龄必须是整数').min(18, '必须年满18岁').max(65, '年龄不能超过65岁')
-        );
-        model.setFieldValidation(['profile', 'email'], 
-          z.string().email('无效邮箱格式').refine(val => val.includes('@company.com'), {
-            message: '只允许公司邮箱(@company.com)'
-          })
-        );
-      }
-    },
-    dynamic: {
-      name: '动态规则',
-      description: '根据用户等级动态调整校验规则',
-      action: () => {
-        const userLevel = model.get(['settings', 'level'], 'value');
-        
-        if (userLevel === 'vip') {
-          model.setFieldValidation(['settings', 'creditLimit'], 
-            z.number().min(10000, 'VIP用户信用额度至少10000')
-          );
-          model.setFieldValidation(['profile', 'name'], 
-            z.string().min(2, 'VIP用户姓名至少2个字符').regex(/^[A-Za-z\s]+$/, 'VIP用户姓名只能包含英文字母')
-          );
-        } else if (userLevel === 'premium') {
-          model.setFieldValidation(['settings', 'creditLimit'], 
-            z.number().min(5000, '高级用户信用额度至少5000')
-          );
-          model.setFieldValidation(['profile', 'name'], 
-            z.string().min(2, '姓名至少2个字符')
-          );
-        } else {
-          model.setFieldValidation(['settings', 'creditLimit'], 
-            z.number().max(2000, '基础用户信用额度不能超过2000')
-          );
-          model.setFieldValidation(['profile', 'name'], 
-            z.string().min(2, '姓名至少2个字符')
-          );
-        }
-      }
-    },
-    crossField: {
-      name: '跨字段校验',
-      description: '年龄和信用额度的关联校验',
-      action: () => {
-        // 这个规则通过validateFieldsWithEnhancer来实现
-        model.setFieldValidation(['profile', 'age'], 
-          z.number().min(18, '年龄必须大于18岁')
-        );
-        model.setFieldValidation(['settings', 'creditLimit'], 
-          z.number().min(0, '信用额度不能为负数')
-        );
-      }
-    }
-  };
-=======
 import React, { useEffect, useMemo } from "react";
 import { Typography, Divider, Card } from "antd";
 import { Generator } from "../utils/generator";
@@ -131,7 +32,6 @@
     }),
     []
   );
->>>>>>> b4ac1d1f
 
   const model = useMemo(() => new FormModel(schema), [schema]);
 
