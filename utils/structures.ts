--- conflicted
+++ resolved
@@ -8,22 +8,6 @@
 
 // ----------------------------- 内部模型层 -----------------------------
 import { z, ZodType, ZodError } from "zod";
-<<<<<<< HEAD
-import type {
-  FieldKey,
-  FieldPath,
-  FieldValue,
-  ControlType,
-  FieldSchema,
-  FieldState,
-  FormSchema,
-  ReactiveEffect,
-  ReactiveRule,
-  FieldWithStateSchema,
-  // 向后兼容
-  ReflectiveEffect
-} from "./legacy-types";
-=======
 import { ComponentType } from "react";
 
 type FieldKey = string;
@@ -104,7 +88,6 @@
   deps: FieldPath[];
   fn: ReactiveEffect;
 }
->>>>>>> b4ac1d1f
 
 /** 内部对象：管理值与可见性、规则注册与触发 */
 class FormModel {
@@ -663,9 +646,6 @@
 }
 
 export {
-<<<<<<< HEAD
-    FormModel
-=======
   FormModel
 };
 export type {
@@ -677,5 +657,4 @@
   FieldState,
   ControlType,
   FieldWithStateSchema
->>>>>>> b4ac1d1f
 };